import math
import os

import tensorflow as tf
import typing as T

from utils.params import ParamDict
from utils.pose3d import Pose3D

class VODataPipe:

    DEFAULT_PARAMS = ParamDict(
        data_root = "/data/tfrecords/deep_vo",
        num_parallel_calls = 12,
        batch_size = 64,
        num_perturb = 16,
        prefetch_size = 4,
        shuffle_size = 512,
        img_size = (144, 256),
        # maximum looking up pitch in degrees
        max_pitch_up = 30,
        cycle_length = 16,
    )

    def __init__(self, params: ParamDict = DEFAULT_PARAMS):
        self.p = params

    def build_train_ds(self, dirname: str = "train") -> tf.data.Dataset:
        file_pattern = os.path.join(self.p.data_root, dirname, "*.tfrecord")
        files = tf.data.Dataset.list_files(file_pattern)
        ds = files.interleave(self._train_interleave,
            cycle_length=self.p.cycle_length,
            num_parallel_calls=self.p.num_parallel_calls,
            deterministic=False,
        )
        ds = ds.shuffle(self.p.shuffle_size)
        ds = ds.batch(self.p.batch_size, drop_remainder=True)
        ds = ds.prefetch(self.p.prefetch_size)

        return ds

<<<<<<< HEAD
    def build_val_ds(self, dirname: str = "validation") -> tf.data.Dataset:
        file_pattern = os.path.join(self.p.data_root, dirname, "*.tfrecord")
        files = tf.data.Dataset.list_files(file_pattern, shuffle=False)
=======
    def build_val_ds(self) -> tf.data.Dataset:
        file_pattern = os.path.join(self.p.data_root, "validation", "*.tfrecord")
        files = tf.data.Dataset.list_files(file_pattern, train=False)
>>>>>>> 15e6f3b8
        ds = tf.data.TFRecordDataset(files)
        ds = ds.map(self._process_val, num_parallel_calls=tf.data.AUTOTUNE)
        ds = ds.batch(self.p.batch_size)
        ds = ds.prefetch(self.p.prefetch_size)

        return ds

    def build_cal_ds(self) -> tf.data.Dataset:
        file_pattern = os.path.join(self.p.data_root, "calibration", "*.tfrecord")
        files = tf.data.Dataset.list_files(file_pattern, shuffle=False)
        ds = tf.data.TFRecordDataset(files)
        ds = ds.map(self._process_cal, num_parallel_calls=tf.data.AUTOTUNE)
        ds = ds.batch(self.p.batch_size)

        return ds

    def _train_interleave(self, file: tf.Tensor) -> tf.data.Dataset:
        ds = tf.data.TFRecordDataset(file)
        ds = ds.map(self._process_train, num_parallel_calls=4)
        ds = ds.unbatch()

        return ds

    def _parse_single_image(self, img_str: tf.Tensor) -> tf.Tensor:
        image = tf.image.decode_image(img_str, channels=3)
        image.set_shape(self.p.img_size + (3,))

        return tf.cast(image, tf.float32) / 127.5 - 1.

    def _image_aug(self, images_vhw3: tf.Tensor) -> tf.Tensor:
        images_vhw3 = tf.image.random_brightness(images_vhw3, 0.1)
        images_vhw3 = tf.image.random_brightness(images_vhw3, 0.3)
        images_vhw3 = tf.image.random_contrast(images_vhw3, .5, 2.)
        images_vhw3 += tf.random.normal(tf.shape(images_vhw3), stddev=0.05)
        return images_vhw3

    def _filter_poses(self,
        data_dict: T.Dict[str, tf.Tensor],
        loc: T.Literal["front", "back"],
        train: bool = True,
    ) -> T.Dict[str, tf.Tensor]:
        poses_k7 = tf.io.parse_tensor(data_dict[f"{loc}_poses"], tf.float32)
        images_k = tf.io.parse_tensor(data_dict[f"{loc}_images"], tf.string)
        poses_k7.set_shape((self.p.num_perturb, 7))
        images_k.set_shape((self.p.num_perturb,))


        poses = Pose3D.from_storage(poses_k7)
        rots_euler_k3 = poses.R.to_euler()
        valid_k = rots_euler_k3[:, 1] <= math.radians(self.p.max_pitch_up)

        images_v = tf.boolean_mask(images_k, valid_k)
        poses_v7 = tf.boolean_mask(poses_k7, valid_k)

        num_samples = tf.shape(images_v)[0]
        indics = tf.range(num_samples)
        if train:
            indics = tf.random.shuffle(indics)
        num_pairs = tf.bitwise.right_shift(num_samples, 1)
        num_samples_even = tf.bitwise.left_shift(num_pairs, 1)
        indics = indics[:num_samples_even]

        images_v = tf.gather(images_v, indics)
        images_vhw3 = tf.map_fn(self._parse_single_image, images_v,
                                fn_output_signature=tf.float32)
        if train:
            images_vhw3 = self._image_aug(images_vhw3)
        poses_v7 = tf.gather(poses_v7, indics)

        return {
            "image1": images_vhw3[:num_pairs],
            "image2": images_vhw3[num_pairs:],
            "pose1": poses_v7[:num_pairs],
            "pose2": poses_v7[num_pairs:],
        }

<<<<<<< HEAD
    def _parse_raw(self, example_proto) -> T.Dict[str, tf.Tensor]:
=======
    def _parse_func(self,
        example_proto,
        train: bool = True
    ) -> T.Tuple[tf.Tensor, tf.Tensor, tf.Tensor, tf.Tensor]:
>>>>>>> 15e6f3b8
        # build feature descriptor
        locations = ["front", "back"] # "bottom" unused for now
        feature_desc = {}
        for loc in locations:
            feature_desc[f"{loc}_images"] = tf.io.FixedLenFeature([], tf.string)
            feature_desc[f"{loc}_poses"] = tf.io.FixedLenFeature([], tf.string)

        # parse example proto
        return tf.io.parse_single_example(example_proto, feature_desc)

    def _parse_func(self,
        example_proto,
        shuffle: bool = True
    ) -> T.Tuple[tf.Tensor, tf.Tensor, tf.Tensor, tf.Tensor]:
        raw_dict = self._parse_raw(example_proto)

        # parse images (use front and back camera for now)
        front_data = self._filter_poses(raw_dict, "front", train)
        back_data = self._filter_poses(raw_dict, "back", train)

        return tf.nest.map_structure(
            lambda x, y: tf.concat([x, y], axis=0),
            front_data, back_data,
        )

    @tf.function
    def _process_cal(self, example_proto) -> T.Dict[str, tf.Tensor]:
        raw_dict = self._parse_raw(example_proto)
        poses_27 = tf.io.parse_tensor(raw_dict["front_poses"], tf.float32)
        images_2 = tf.io.parse_tensor(raw_dict["front_images"], tf.string)
        poses_27.set_shape((2, 7))
        images_2.set_shape((2,))

        return {
            "image1": self._parse_single_image(images_2[0]),
            "image2": self._parse_single_image(images_2[1]),
            "pose1": poses_27[0],
            "pose2": poses_27[1],
        }

    @tf.function
    def _process_train(self, example_proto) -> T.Dict[str, tf.Tensor]:
        return self._parse_func(example_proto, True)

    @tf.function
    def _process_val(self, example_proto) -> T.Dict[str, tf.Tensor]:
        return tf.nest.map_structure(
            lambda x: x[0],
            self._parse_func(example_proto, False),
        )<|MERGE_RESOLUTION|>--- conflicted
+++ resolved
@@ -39,15 +39,9 @@
 
         return ds
 
-<<<<<<< HEAD
     def build_val_ds(self, dirname: str = "validation") -> tf.data.Dataset:
         file_pattern = os.path.join(self.p.data_root, dirname, "*.tfrecord")
-        files = tf.data.Dataset.list_files(file_pattern, shuffle=False)
-=======
-    def build_val_ds(self) -> tf.data.Dataset:
-        file_pattern = os.path.join(self.p.data_root, "validation", "*.tfrecord")
         files = tf.data.Dataset.list_files(file_pattern, train=False)
->>>>>>> 15e6f3b8
         ds = tf.data.TFRecordDataset(files)
         ds = ds.map(self._process_val, num_parallel_calls=tf.data.AUTOTUNE)
         ds = ds.batch(self.p.batch_size)
@@ -124,14 +118,10 @@
             "pose2": poses_v7[num_pairs:],
         }
 
-<<<<<<< HEAD
-    def _parse_raw(self, example_proto) -> T.Dict[str, tf.Tensor]:
-=======
-    def _parse_func(self,
+    def _parse_raw(self,
         example_proto,
         train: bool = True
-    ) -> T.Tuple[tf.Tensor, tf.Tensor, tf.Tensor, tf.Tensor]:
->>>>>>> 15e6f3b8
+    ) -> T.Dict[str, tf.Tensor]:
         # build feature descriptor
         locations = ["front", "back"] # "bottom" unused for now
         feature_desc = {}
